# Configuration file for experiment 3 (search blocks but keeping topology found in experiment_1)

QNAS:
    crossover_rate: 0.1
    max_generations: 100
    max_num_nodes: 10
    num_quantum_ind: 6
    repetition: 1
    replace_method: best
    update_quantum_gen: 1
    update_quantum_rate: 0.9

    layer_dict:  {
        'den_3': {'block': 'DenseBlock',     'kernel': 3, 'prob': 1/13},
        'den_5': {'block': 'DenseBlock',     'kernel': 5, 'prob': 1/13},
        'den_7': {'block': 'DenseBlock',     'kernel': 7, 'prob': 1/13},
        'inc_3': {'block': 'InceptionBlock', 'kernel': 3, 'prob': 1/13},
        'inc_5': {'block': 'InceptionBlock', 'kernel': 5, 'prob': 1/13},
        'inc_7': {'block': 'InceptionBlock', 'kernel': 7, 'prob': 1/13},
        'ide':   {'block': 'IdentityBlock',               'prob': 1/13},
        'res_3': {'block': 'ResNetBlock',    'kernel': 3, 'prob': 1/13},
        'res_5': {'block': 'ResNetBlock',    'kernel': 5, 'prob': 1/13},
        'res_7': {'block': 'ResNetBlock',    'kernel': 7, 'prob': 1/13},
        'vgg_3': {'block': 'VGGBlock',       'kernel': 3, 'prob': 1/13},
        'vgg_5': {'block': 'VGGBlock',       'kernel': 5, 'prob': 1/13},
        'vgg_7': {'block': 'VGGBlock',       'kernel': 7, 'prob': 1/13},
    }

    # the cell list must be set accordingly to experiment_1 output
    cell_list: [
        'DownscalingCell',
        'NonscalingCell', 
        'DownscalingCell', 
        'DownscalingCell', 
        'DownscalingCell', 
        'DownscalingCell', 
        'NonscalingCell', 
        'NonscalingCell', 
        'NonscalingCell',
        'NonscalingCell', 
    ]

train:
    batch_size: 32
    epochs: 30
    eval_epochs: 6
    initializations: 1
    folds: 5
    stem_filters: 16
    max_depth: 4

    gpu_selected: '0'
    threads: 4

    # Dataset
    data_path: prostate_dataset/data/Task05_Prostate_preprocessed/
    image_size: 128
    skip_slices: 1
    num_channels: 2
    num_classes: 3
<<<<<<< HEAD
    data_augmentation: True
=======
    data_augmentation: True
    gpu_selected: '0'
    threads: 4
>>>>>>> 6c2ef30e
<|MERGE_RESOLUTION|>--- conflicted
+++ resolved
@@ -58,10 +58,6 @@
     skip_slices: 1
     num_channels: 2
     num_classes: 3
-<<<<<<< HEAD
-    data_augmentation: True
-=======
     data_augmentation: True
     gpu_selected: '0'
-    threads: 4
->>>>>>> 6c2ef30e
+    threads: 4